# Changelog

All notable changes to this project will be documented in this file.

The format is based on [Keep a Changelog](https://keepachangelog.com/en/1.0.0/),
and this project adheres to [Semantic Versioning](https://semver.org/spec/v2.0.0.html).

<<<<<<< HEAD
## [1.2.4] - 2025-10-30
=======
## [1.2.4/5/6] - 2025-10-30
>>>>>>> 2a892354

### Fixed
- **Unicode Character Encoding in N-Triples** - Fixed corruption of non-ASCII characters (accented letters, special characters) when syncing data to triple stores like Blazegraph. The issue occurred because some triple stores don't properly respect the `charset=utf-8` parameter in Content-Type headers and interpret UTF-8 data as ISO-8859-1 (Latin-1) by default.

  **Solution**: Following the N-Triples specification, non-ASCII characters (code points > U+007F) are now automatically escaped as Unicode sequences (`\uXXXX` for code points up to U+FFFF, `\UXXXXXXXX` for higher code points). For example, "ruïne" is now serialized as "ru\u00EFne" in N-Triples format.

  **Before**: Characters like ï, ë, ñ, ø would display as corrupted characters (��) in the triple store
  **After**: All Unicode characters are correctly preserved and displayed

  Files changed:
  - `src/Support/StringHelper.php`: Updated `escapeSparqlLiteral()` to escape non-ASCII characters as Unicode sequences
  - `src/Connection.php`: Added `charset=utf-8` to Content-Type header as best practice (though not relied upon)

## [1.2.3] - 2025-10-30

### Added
- **Query Builder: Analytical Query Support** - Added support for complex analytical queries with custom SELECT expressions, BIND clauses, and GROUP BY with computed columns. This enables building sophisticated SPARQL queries using Laravel's fluent query builder syntax.

  **New Methods:**
  - `selectExpression($expression)` - Add custom SELECT expressions (aggregates, computed values)
  - `whereTriple($subject, $predicate, $object)` - Add explicit triple patterns to WHERE clause
  - `bind($expression, $variable)` - Add BIND expressions for computed values
  - Enhanced `groupBy()` to support raw SPARQL variables (e.g., `?language`)

  **Example - Language Statistics:**
  ```php
  $stats = DB::connection('sparql')
      ->query()
      ->selectExpression('?language')
      ->selectExpression('(COUNT(?label) as ?count)')
      ->whereTriple('?concept', 'skos:inScheme', Expression::iri($schemeUri))
      ->whereTriple('?concept', 'skos:prefLabel', '?label')
      ->bind('COALESCE(LANG(?label), "no-lang")', '?language')
      ->groupBy('?language')
      ->get();
  ```

  Files changed:
  - `src/Query/Builder.php`: Added `selectExpression()`, `whereTriple()`, `bind()` methods and new properties
  - `src/Query/Grammar.php`: Added `compileBinds()`, `whereTriple()`, updated `compileColumns()` to handle SELECT expressions
  - `tests/Unit/AnalyticalQueriesTest.php`: Comprehensive test suite with 10 tests covering all new features
  - `examples/analytical-queries.php`: Usage examples and documentation

- **Documentation**: Added `examples/analytical-queries.php` with comprehensive examples showing:
  - Language statistics queries
  - Type statistics queries
  - Complex analytical queries with HAVING and ORDER BY
  - Multiple BIND expressions
  - DB::raw() support
  - Backward compatibility examples

### Fixed
- **Grammar: Fixed predicate URI wrapping in WHERE clauses** - Predicates (properties) in WHERE clauses are now properly wrapped in angle brackets (`<URI>`), which is required by SPARQL specification. This fixes issues where queries with `Expression::iri()` in WHERE clauses would fail with "HTTP request for SPARQL query failed" errors, particularly when using Blazegraph namespaces with count() and other aggregates.

  **Before**: `?subject http://example.com/property <http://example.com/value>`
  **After**: `?subject <http://example.com/property> <http://example.com/value>`

  Files changed:
  - `src/Query/Grammar.php`: Added `wrapUri()` calls in `whereBasic()` and `whereReversed()` methods

### Changed
- **Tests**: Updated test assertions to expect properly wrapped URIs instead of prefixed forms in generated SPARQL queries
- **Query Builder**: Enhanced `groupBy()` method to properly handle SPARQL variables (strings starting with `?`)

### Technical Details
- Maintains full backward compatibility - all existing queries continue to work
- Supports Laravel's `DB::raw()` for complex expressions
- Supports namespace prefix expansion in `whereTriple()`
- All 514 unit tests passing

## [Previous Releases]

See git history for changes prior to this changelog.<|MERGE_RESOLUTION|>--- conflicted
+++ resolved
@@ -5,11 +5,11 @@
 The format is based on [Keep a Changelog](https://keepachangelog.com/en/1.0.0/),
 and this project adheres to [Semantic Versioning](https://semver.org/spec/v2.0.0.html).
 
-<<<<<<< HEAD
-## [1.2.4] - 2025-10-30
-=======
+## [1.2.7] - 2025-11-11
+### Fixed
+- Fixed an issue in Expression class
+
 ## [1.2.4/5/6] - 2025-10-30
->>>>>>> 2a892354
 
 ### Fixed
 - **Unicode Character Encoding in N-Triples** - Fixed corruption of non-ASCII characters (accented letters, special characters) when syncing data to triple stores like Blazegraph. The issue occurred because some triple stores don't properly respect the `charset=utf-8` parameter in Content-Type headers and interpret UTF-8 data as ISO-8859-1 (Latin-1) by default.
@@ -20,8 +20,8 @@
   **After**: All Unicode characters are correctly preserved and displayed
 
   Files changed:
-  - `src/Support/StringHelper.php`: Updated `escapeSparqlLiteral()` to escape non-ASCII characters as Unicode sequences
-  - `src/Connection.php`: Added `charset=utf-8` to Content-Type header as best practice (though not relied upon)
+    - `src/Support/StringHelper.php`: Updated `escapeSparqlLiteral()` to escape non-ASCII characters as Unicode sequences
+    - `src/Connection.php`: Added `charset=utf-8` to Content-Type header as best practice (though not relied upon)
 
 ## [1.2.3] - 2025-10-30
 
@@ -29,10 +29,10 @@
 - **Query Builder: Analytical Query Support** - Added support for complex analytical queries with custom SELECT expressions, BIND clauses, and GROUP BY with computed columns. This enables building sophisticated SPARQL queries using Laravel's fluent query builder syntax.
 
   **New Methods:**
-  - `selectExpression($expression)` - Add custom SELECT expressions (aggregates, computed values)
-  - `whereTriple($subject, $predicate, $object)` - Add explicit triple patterns to WHERE clause
-  - `bind($expression, $variable)` - Add BIND expressions for computed values
-  - Enhanced `groupBy()` to support raw SPARQL variables (e.g., `?language`)
+    - `selectExpression($expression)` - Add custom SELECT expressions (aggregates, computed values)
+    - `whereTriple($subject, $predicate, $object)` - Add explicit triple patterns to WHERE clause
+    - `bind($expression, $variable)` - Add BIND expressions for computed values
+    - Enhanced `groupBy()` to support raw SPARQL variables (e.g., `?language`)
 
   **Example - Language Statistics:**
   ```php
@@ -48,18 +48,18 @@
   ```
 
   Files changed:
-  - `src/Query/Builder.php`: Added `selectExpression()`, `whereTriple()`, `bind()` methods and new properties
-  - `src/Query/Grammar.php`: Added `compileBinds()`, `whereTriple()`, updated `compileColumns()` to handle SELECT expressions
-  - `tests/Unit/AnalyticalQueriesTest.php`: Comprehensive test suite with 10 tests covering all new features
-  - `examples/analytical-queries.php`: Usage examples and documentation
+    - `src/Query/Builder.php`: Added `selectExpression()`, `whereTriple()`, `bind()` methods and new properties
+    - `src/Query/Grammar.php`: Added `compileBinds()`, `whereTriple()`, updated `compileColumns()` to handle SELECT expressions
+    - `tests/Unit/AnalyticalQueriesTest.php`: Comprehensive test suite with 10 tests covering all new features
+    - `examples/analytical-queries.php`: Usage examples and documentation
 
 - **Documentation**: Added `examples/analytical-queries.php` with comprehensive examples showing:
-  - Language statistics queries
-  - Type statistics queries
-  - Complex analytical queries with HAVING and ORDER BY
-  - Multiple BIND expressions
-  - DB::raw() support
-  - Backward compatibility examples
+    - Language statistics queries
+    - Type statistics queries
+    - Complex analytical queries with HAVING and ORDER BY
+    - Multiple BIND expressions
+    - DB::raw() support
+    - Backward compatibility examples
 
 ### Fixed
 - **Grammar: Fixed predicate URI wrapping in WHERE clauses** - Predicates (properties) in WHERE clauses are now properly wrapped in angle brackets (`<URI>`), which is required by SPARQL specification. This fixes issues where queries with `Expression::iri()` in WHERE clauses would fail with "HTTP request for SPARQL query failed" errors, particularly when using Blazegraph namespaces with count() and other aggregates.
@@ -68,7 +68,7 @@
   **After**: `?subject <http://example.com/property> <http://example.com/value>`
 
   Files changed:
-  - `src/Query/Grammar.php`: Added `wrapUri()` calls in `whereBasic()` and `whereReversed()` methods
+    - `src/Query/Grammar.php`: Added `wrapUri()` calls in `whereBasic()` and `whereReversed()` methods
 
 ### Changed
 - **Tests**: Updated test assertions to expect properly wrapped URIs instead of prefixed forms in generated SPARQL queries
